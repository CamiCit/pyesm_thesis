--- conflicted
+++ resolved
@@ -117,10 +117,7 @@
 
         self.core.index.load_coordinates_to_data_index()
         self.core.index.load_coordinates_to_variables_index()
-<<<<<<< HEAD
-=======
         self.core.index.mapping_vars_aggregated_dims()
->>>>>>> b04ccdd7
 
         if self.settings['sqlite_database_foreign_keys']:
             self.core.index.fetch_foreign_keys_to_data_tables()
