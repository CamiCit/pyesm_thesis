from pathlib import Path
from typing import Dict, List

<<<<<<< HEAD
=======
import pandas as pd

>>>>>>> b04ccdd7
from esm import constants
from esm.base.data_table import DataTable
from esm.base.set_table import SetTable
from esm.base.variable import Variable
from esm.log_exc import exceptions as exc
from esm.log_exc.logger import Logger
from esm.support import util
from esm.support.file_manager import FileManager
from esm.support.dotdict import DotDict


class Index:

    def __init__(
            self,
            logger: Logger,
            files: FileManager,
            paths: Dict[str, str],
    ) -> None:

        self.logger = logger.getChild(__name__)
        self.logger.info(f"'{self}' object initialization...")

        self.files = files
        self.paths = paths

        self.sets: DotDict[str, SetTable] = self.load_sets_tables()
        self.data: DotDict[str, DataTable] = self.load_data_tables()
        self.variables: DotDict[str, Variable] = self.fetch_variables()

        self.fetch_vars_coordinates_info()

        self.logger.info(f"'{self}' object initialized.")

    def __repr__(self):
        class_name = type(self).__name__
        return f'{class_name}'

    @property
    def sets_headers_in_other_tables(self) -> Dict[str, str]:
        return {
            key: value.table_headers[constants._STD_TABLE_HEADER][0]
            for key, value in self.sets.items()
        }

    @property
    def sets_split_problem_list(self) -> Dict[str, str]:
        sets_split_problem_list = {
            key: value.table_headers[constants._STD_TABLE_HEADER][0]
            for key, value in self.sets.items()
            if getattr(value, 'split_problem', False)
        }

        if not sets_split_problem_list:
            msg = "At least one Set must identify a problem. " \
                f"Check 'split_problem' properties in 'sets_structure.yml'"
            self.logger.error(msg)
            raise exc.NumericalProblemError(msg)

        return sets_split_problem_list

    @property
    def list_sets(self) -> List[str]:
        return list(self.sets.keys())

    @property
    def list_data_tables(self) -> List[str]:
        return list(self.data.keys())
<<<<<<< HEAD

    @property
    def list_variables(self) -> List[str]:
        return list(self.variables.keys())

    def _load_and_validate(
            self,
            file_key: int,
            validation_structure: dict,
            object_class: SetTable | DataTable,
    ) -> DotDict[str, SetTable | DataTable]:

        self.logger.info(
            "Loading and validating data from file, "
            f"generating '{object_class.__name__}' objects.")

        data = self.files.load_file(
            file_name=constants._SETUP_FILES[file_key],
            dir_path=self.paths['model_dir']
        )

        if all([
            util.validate_dict_structure(
                dictionary=dictionary,
                validation_structure=validation_structure)
            for dictionary in data.values()
        ]):
            return DotDict({
                key: object_class(logger=self.logger, **value)
                for key, value in data.items()
            })
        else:
            msg = f"'{object_class.__name__}' data validation not successful: " \
                f"input data must comply with default structure. " \
                f"Check setup file: '{constants._SETUP_FILES[file_key]}'"
            self.logger.error(msg)
            raise exc.SettingsError(msg)

    def load_sets_tables(self) -> DotDict[str, SetTable]:
        return self._load_and_validate(
            file_key=0,
            validation_structure=constants._SET_DEFAULT_STRUCTURE,
            object_class=SetTable,
        )

    def load_data_tables(self) -> DotDict[str, DataTable]:
        data_tables = self._load_and_validate(
            file_key=1,
            validation_structure=constants._DATA_TABLE_DEFAULT_STRUCTURE,
            object_class=DataTable,
        )

        for table in data_tables.values():
            set_headers_key = constants._STD_TABLE_HEADER
            table.table_headers = {
                set_key: self.sets[set_key].table_headers[set_headers_key]
                for set_key in table.coordinates
            }
            table.table_headers = util.add_item_to_dict(
                dictionary=table.table_headers,
                item=constants._STD_ID_FIELD,
                position=0,
            )
            table.coordinates_headers = {
                key: value[0] for key, value in table.table_headers.items()
                if key in table.coordinates
            }

        return data_tables

    def fetch_variables(self) -> DotDict[str, Variable]:
        self.logger.info(
            "Fetching and validating data, generating "
            f"'{Variable.__name__}' objects.")

        variables_info = DotDict({})

        for table_key, data_table in self.data.items():
            if all([
                util.validate_dict_structure(
                    dictionary=var_info,
                    validation_structure=constants._VARIABLE_DEFAULT_STRUCTURE)
                for var_info in data_table.variables_info.values()
            ]):
                variable = DotDict({
                    var_key: Variable(
                        logger=self.logger,
                        related_table=table_key,
                        type=data_table.type,
                        **var_info,
                    )
                    for var_key, var_info in data_table.variables_info.items()
                })
                variables_info.update(variable)

        return variables_info

    def fetch_vars_coordinates_info(self) -> None:
        self.logger.debug(
            f"Fetching 'coordinates_info' to Index.variables.")

        for variable in self.variables.values():
            related_table = variable.related_table
            related_table_headers = self.data[related_table].table_headers

            rows, cols, intra, inter = {}, {}, {}, {}
            # all_sets = {}

            for key, value in related_table_headers.items():
                header = value[0]

                if key not in constants._STD_ID_FIELD:
                    # all_sets[key] = header

                    if key == variable.shape[0]:
                        rows[key] = header
=======

    @property
    def list_variables(self) -> List[str]:
        return list(self.variables.keys())

    def _load_and_validate(
            self,
            file_key: int,
            validation_structure: dict,
            object_class: SetTable | DataTable,
    ) -> DotDict[str, SetTable | DataTable]:

        self.logger.info(
            "Loading and validating data from file, "
            f"generating '{object_class.__name__}' objects.")

        data = self.files.load_file(
            file_name=constants._SETUP_FILES[file_key],
            dir_path=self.paths['model_dir']
        )

        if all([
            util.validate_dict_structure(
                dictionary=dictionary,
                validation_structure=validation_structure)
            for dictionary in data.values()
        ]):
            return DotDict({
                key: object_class(logger=self.logger, **value)
                for key, value in data.items()
            })
        else:
            msg = f"'{object_class.__name__}' data validation not successful: " \
                f"input data must comply with default structure. " \
                f"Check setup file: '{constants._SETUP_FILES[file_key]}'"
            self.logger.error(msg)
            raise exc.SettingsError(msg)

    def load_sets_tables(self) -> DotDict[str, SetTable]:
        return self._load_and_validate(
            file_key=0,
            validation_structure=constants._SET_DEFAULT_STRUCTURE,
            object_class=SetTable,
        )

    def load_data_tables(self) -> DotDict[str, DataTable]:
        data_tables = self._load_and_validate(
            file_key=1,
            validation_structure=constants._DATA_TABLE_DEFAULT_STRUCTURE,
            object_class=DataTable,
        )

        for table in data_tables.values():
            set_headers_key = constants._STD_TABLE_HEADER
            table.table_headers = {
                set_key: self.sets[set_key].table_headers[set_headers_key]
                for set_key in table.coordinates
            }
            table.table_headers = util.add_item_to_dict(
                dictionary=table.table_headers,
                item=constants._STD_ID_FIELD,
                position=0,
            )
            table.coordinates_headers = {
                key: value[0] for key, value in table.table_headers.items()
                if key in table.coordinates
            }

        return data_tables

    def fetch_variables(self) -> DotDict[str, Variable]:
        self.logger.info(
            "Fetching and validating data, generating "
            f"'{Variable.__name__}' objects.")

        variables_info = DotDict({})

        for table_key, data_table in self.data.items():
            if all([
                util.validate_dict_structure(
                    dictionary=var_info,
                    validation_structure=constants._VARIABLE_DEFAULT_STRUCTURE)
                for var_info in data_table.variables_info.values()
            ]):
                variable = DotDict({
                    var_key: Variable(
                        logger=self.logger,
                        related_table=table_key,
                        type=data_table.type,
                        **var_info,
                    )
                    for var_key, var_info in data_table.variables_info.items()
                })
                variables_info.update(variable)

        return variables_info

    def fetch_vars_coordinates_info(self) -> None:
        self.logger.debug(
            f"Fetching 'coordinates_info' to Index.variables.")

        for variable in self.variables.values():
            related_table = variable.related_table
            related_table_headers = self.data[related_table].table_headers

            rows, cols, intra, inter = {}, {}, {}, {}

            for key, value in related_table_headers.items():
                header = value[0]

                if key not in constants._STD_ID_FIELD:

                    if key == variable.shape[0]:
                        rows[key] = header

>>>>>>> b04ccdd7
                    if key == variable.shape[1]:
                        cols[key] = header

                    if key not in variable.shape:
                        if key not in self.sets_split_problem_list:
                            intra[key] = header
                        else:
                            inter[key] = header

            variable.coordinates_info = {
                'rows': rows,
                'cols': cols,
                'intra': intra,
                'inter': inter,
<<<<<<< HEAD
                # 'all': all_sets,
=======
>>>>>>> b04ccdd7
            }

    def fetch_foreign_keys_to_data_tables(self) -> None:
        self.logger.info(
            f"Loading tables 'foreign_keys' to Index.data_tables.")

        for table in self.data.values():
            for set_key, set_header in table.coordinates_headers.items():
                table.foreign_keys[set_header] = \
                    (set_header, self.sets[set_key].table_name)

    def load_sets_data_to_index(
            self,
            excel_file_name: str,
            excel_file_dir_path: Path | str,
            empty_data_fill='',
    ) -> None:

        if all(
            set_instance.data is None
            for set_instance in self.sets.values()
        ):
            self.logger.info(
                f"'{self}' object: loading new Sets data to Index.sets.")
        else:
            self.logger.warning(
                f"'{self}' object: Sets tables already "
                "defined for at least one Set in Index.")
            user_input = input("Overwrite Sets in Index? (y/[n]): ")
            if user_input.lower() != 'y':
                self.logger.info(
                    f"'{self}' object: Sets tables not overwritten.")
                return
            else:
                self.logger.info(
                    f"'{self}' object: overwriting Sets to Index.sets.")

        sets_values = self.files.excel_to_dataframes_dict(
            excel_file_name=excel_file_name,
            excel_file_dir_path=excel_file_dir_path,
            empty_data_fill=empty_data_fill,
            dtype=str
        )

        for set_instance in self.sets.values():
            table_name = set_instance.table_name
            if table_name in sets_values.keys():
                set_instance.data = sets_values[table_name]

    def load_coordinates_to_data_index(self) -> None:
        self.logger.info(
            f"'{self}' object: loading variable coordinates to Index.data.")

        for table in self.data.values():

            table.coordinates_values.update({
                set_header: self.sets[set_key].set_values
                for set_key, set_header in table.coordinates_headers.items()
            })

    def load_coordinates_to_variables_index(self) -> None:

        self.logger.info(
            f"'{self}' object: loading variable coordinates to "
            "Index.variables.")

        for var_key, variable in self.variables.items():

            # replicate coordinates_info with inner values as None
            coordinates = {
                key: {inner_key: None for inner_key in value}
                for key, value in variable.coordinates_info.items()
            }
<<<<<<< HEAD

            # parse coordinates and retrieve each related values
            for coord_group_key, coord_group_value in coordinates.items():

                var_filters = getattr(variable, coord_group_key, {}).copy()
                var_filters.pop('set', None)

                # if rows/cols, coordinates may be filtered/aggregated
                if coord_group_key in ['rows', 'cols'] and var_filters != {}:

                    set_key = list(coord_group_value.keys())[0]
                    set_value = self.sets[set_key]

                    if 'set_categories' in var_filters and \
                            var_filters['set_categories']:

                        name_header = set_value.table_headers[constants._STD_TABLE_HEADER][0]
                        category_header = set_value.table_headers[constants._STD_CATEGORY_HEADER][0]
                        category_filter_id = var_filters['set_categories']
                        category_filter = set_value.set_categories[category_filter_id]

                        set_filtered = set_value.data.query(
                            f'{category_header} == "{category_filter}"'
                        ).copy()

                    # OCCORRE RIPENSARE AL MODO DI FARE PROBLEMI SOTTODETERMINATI
                    # if 'aggregation_key' in var_filters and \
                    #         var_filters['aggregation_key']:

                    #     aggregation_key = var_filters['aggregation_key']
                    #     aggregation_key_header = set_value.table_headers[aggregation_key][0]

                    #     set_filtered.loc[
                    #         set_filtered[aggregation_key_header] != '', name_header
                    #     ] = set_filtered[aggregation_key_header]
=======

            # parse coordinates and retrieve each related values
            for coord_group_key, coord_group_value in coordinates.items():

                var_filters = getattr(variable, coord_group_key, {}).copy()
                var_filters.pop('set', None)

                # if rows/cols, coordinates may be filtered
                if coord_group_key in ['rows', 'cols'] and var_filters != {}:

                    set_key = list(coord_group_value.keys())[0]
                    set_value = self.sets[set_key]

                    if 'set_categories' in var_filters and \
                            var_filters['set_categories']:

                        name_header = set_value.table_headers[constants._STD_TABLE_HEADER][0]
                        category_header = set_value.table_headers[constants._STD_CATEGORY_HEADER][0]
                        category_filter_id = var_filters['set_categories']
                        category_filter = set_value.set_categories[category_filter_id]

                        set_filtered = set_value.data.query(
                            f'{category_header} == "{category_filter}"'
                        ).copy()
>>>>>>> b04ccdd7

                    coord_group_value.update(
                        {set_key: list(set(set_filtered[name_header]))})

                # for coordinates sets different than 'all', no aggregation nor filtering
                # elif coord_group_key != 'all':
                else:
                    coord_group_value.update({
                        set_key: self.sets[set_key].set_values
                        for set_key in coord_group_value
                    })

<<<<<<< HEAD
                # coordinates sets equal to 'all' unpack all previous
                # else:
                #     keys_to_merge = ['rows', 'cols', 'intra', 'inter']
                #     for key in keys_to_merge:
                #         coord_group_value.update(coordinates[key])

            variable.coordinates = coordinates
=======
            variable.coordinates = coordinates

    def mapping_vars_aggregated_dims(self) -> None:
        for var_key, variable in self.variables.items():

            if not variable.type == 'constant':
                continue

            set_items_aggregation_map = pd.DataFrame()
            set_items = pd.DataFrame()

            for dim_key, dim in variable.dims_sets.items():
                dim_set = getattr(self.sets, dim, None)

                if not dim_set:
                    break

                std_name = constants._STD_TABLE_HEADER
                std_aggregation = constants._STD_AGGREGATION_HEADER

                name_header_filter = dim_set.table_headers.get(
                    std_name, [None])[0]

                aggregation_header_filter = dim_set.table_headers.get(
                    std_aggregation, [None])[0]

                if std_aggregation in dim_set.table_headers:
                    set_items_aggregation_map = dim_set.data[[
                        name_header_filter, aggregation_header_filter]]
                    set_items_aggregation_map.rename(
                        columns={name_header_filter: dim_key},
                        inplace=True,
                    )
                else:
                    set_items = dim_set.data[[name_header_filter]].copy()
                    set_items.rename(
                        columns={name_header_filter: dim_key},
                        inplace=True,
                    )

                if not set_items_aggregation_map.empty and set_items is not None:
                    if set(set_items_aggregation_map[aggregation_header_filter]) == \
                            set(set_items.values.flatten()):

                        set_items_aggregation_map.rename(
                            columns={
                                aggregation_header_filter: set_items.columns[0]
                            },
                            inplace=True,
                        )
                        variable.related_dims_map = set_items_aggregation_map
                        break
>>>>>>> b04ccdd7
<|MERGE_RESOLUTION|>--- conflicted
+++ resolved
@@ -1,11 +1,8 @@
 from pathlib import Path
 from typing import Dict, List
 
-<<<<<<< HEAD
-=======
 import pandas as pd
 
->>>>>>> b04ccdd7
 from esm import constants
 from esm.base.data_table import DataTable
 from esm.base.set_table import SetTable
@@ -74,7 +71,6 @@
     @property
     def list_data_tables(self) -> List[str]:
         return list(self.data.keys())
-<<<<<<< HEAD
 
     @property
     def list_variables(self) -> List[str]:
@@ -181,133 +177,15 @@
             related_table_headers = self.data[related_table].table_headers
 
             rows, cols, intra, inter = {}, {}, {}, {}
-            # all_sets = {}
 
             for key, value in related_table_headers.items():
                 header = value[0]
 
                 if key not in constants._STD_ID_FIELD:
-                    # all_sets[key] = header
 
                     if key == variable.shape[0]:
                         rows[key] = header
-=======
-
-    @property
-    def list_variables(self) -> List[str]:
-        return list(self.variables.keys())
-
-    def _load_and_validate(
-            self,
-            file_key: int,
-            validation_structure: dict,
-            object_class: SetTable | DataTable,
-    ) -> DotDict[str, SetTable | DataTable]:
-
-        self.logger.info(
-            "Loading and validating data from file, "
-            f"generating '{object_class.__name__}' objects.")
-
-        data = self.files.load_file(
-            file_name=constants._SETUP_FILES[file_key],
-            dir_path=self.paths['model_dir']
-        )
-
-        if all([
-            util.validate_dict_structure(
-                dictionary=dictionary,
-                validation_structure=validation_structure)
-            for dictionary in data.values()
-        ]):
-            return DotDict({
-                key: object_class(logger=self.logger, **value)
-                for key, value in data.items()
-            })
-        else:
-            msg = f"'{object_class.__name__}' data validation not successful: " \
-                f"input data must comply with default structure. " \
-                f"Check setup file: '{constants._SETUP_FILES[file_key]}'"
-            self.logger.error(msg)
-            raise exc.SettingsError(msg)
-
-    def load_sets_tables(self) -> DotDict[str, SetTable]:
-        return self._load_and_validate(
-            file_key=0,
-            validation_structure=constants._SET_DEFAULT_STRUCTURE,
-            object_class=SetTable,
-        )
-
-    def load_data_tables(self) -> DotDict[str, DataTable]:
-        data_tables = self._load_and_validate(
-            file_key=1,
-            validation_structure=constants._DATA_TABLE_DEFAULT_STRUCTURE,
-            object_class=DataTable,
-        )
-
-        for table in data_tables.values():
-            set_headers_key = constants._STD_TABLE_HEADER
-            table.table_headers = {
-                set_key: self.sets[set_key].table_headers[set_headers_key]
-                for set_key in table.coordinates
-            }
-            table.table_headers = util.add_item_to_dict(
-                dictionary=table.table_headers,
-                item=constants._STD_ID_FIELD,
-                position=0,
-            )
-            table.coordinates_headers = {
-                key: value[0] for key, value in table.table_headers.items()
-                if key in table.coordinates
-            }
-
-        return data_tables
-
-    def fetch_variables(self) -> DotDict[str, Variable]:
-        self.logger.info(
-            "Fetching and validating data, generating "
-            f"'{Variable.__name__}' objects.")
-
-        variables_info = DotDict({})
-
-        for table_key, data_table in self.data.items():
-            if all([
-                util.validate_dict_structure(
-                    dictionary=var_info,
-                    validation_structure=constants._VARIABLE_DEFAULT_STRUCTURE)
-                for var_info in data_table.variables_info.values()
-            ]):
-                variable = DotDict({
-                    var_key: Variable(
-                        logger=self.logger,
-                        related_table=table_key,
-                        type=data_table.type,
-                        **var_info,
-                    )
-                    for var_key, var_info in data_table.variables_info.items()
-                })
-                variables_info.update(variable)
-
-        return variables_info
-
-    def fetch_vars_coordinates_info(self) -> None:
-        self.logger.debug(
-            f"Fetching 'coordinates_info' to Index.variables.")
-
-        for variable in self.variables.values():
-            related_table = variable.related_table
-            related_table_headers = self.data[related_table].table_headers
-
-            rows, cols, intra, inter = {}, {}, {}, {}
-
-            for key, value in related_table_headers.items():
-                header = value[0]
-
-                if key not in constants._STD_ID_FIELD:
-
-                    if key == variable.shape[0]:
-                        rows[key] = header
-
->>>>>>> b04ccdd7
+
                     if key == variable.shape[1]:
                         cols[key] = header
 
@@ -322,10 +200,6 @@
                 'cols': cols,
                 'intra': intra,
                 'inter': inter,
-<<<<<<< HEAD
-                # 'all': all_sets,
-=======
->>>>>>> b04ccdd7
             }
 
     def fetch_foreign_keys_to_data_tables(self) -> None:
@@ -399,7 +273,6 @@
                 key: {inner_key: None for inner_key in value}
                 for key, value in variable.coordinates_info.items()
             }
-<<<<<<< HEAD
 
             # parse coordinates and retrieve each related values
             for coord_group_key, coord_group_value in coordinates.items():
@@ -407,7 +280,7 @@
                 var_filters = getattr(variable, coord_group_key, {}).copy()
                 var_filters.pop('set', None)
 
-                # if rows/cols, coordinates may be filtered/aggregated
+                # if rows/cols, coordinates may be filtered
                 if coord_group_key in ['rows', 'cols'] and var_filters != {}:
 
                     set_key = list(coord_group_value.keys())[0]
@@ -424,43 +297,6 @@
                         set_filtered = set_value.data.query(
                             f'{category_header} == "{category_filter}"'
                         ).copy()
-
-                    # OCCORRE RIPENSARE AL MODO DI FARE PROBLEMI SOTTODETERMINATI
-                    # if 'aggregation_key' in var_filters and \
-                    #         var_filters['aggregation_key']:
-
-                    #     aggregation_key = var_filters['aggregation_key']
-                    #     aggregation_key_header = set_value.table_headers[aggregation_key][0]
-
-                    #     set_filtered.loc[
-                    #         set_filtered[aggregation_key_header] != '', name_header
-                    #     ] = set_filtered[aggregation_key_header]
-=======
-
-            # parse coordinates and retrieve each related values
-            for coord_group_key, coord_group_value in coordinates.items():
-
-                var_filters = getattr(variable, coord_group_key, {}).copy()
-                var_filters.pop('set', None)
-
-                # if rows/cols, coordinates may be filtered
-                if coord_group_key in ['rows', 'cols'] and var_filters != {}:
-
-                    set_key = list(coord_group_value.keys())[0]
-                    set_value = self.sets[set_key]
-
-                    if 'set_categories' in var_filters and \
-                            var_filters['set_categories']:
-
-                        name_header = set_value.table_headers[constants._STD_TABLE_HEADER][0]
-                        category_header = set_value.table_headers[constants._STD_CATEGORY_HEADER][0]
-                        category_filter_id = var_filters['set_categories']
-                        category_filter = set_value.set_categories[category_filter_id]
-
-                        set_filtered = set_value.data.query(
-                            f'{category_header} == "{category_filter}"'
-                        ).copy()
->>>>>>> b04ccdd7
 
                     coord_group_value.update(
                         {set_key: list(set(set_filtered[name_header]))})
@@ -473,15 +309,6 @@
                         for set_key in coord_group_value
                     })
 
-<<<<<<< HEAD
-                # coordinates sets equal to 'all' unpack all previous
-                # else:
-                #     keys_to_merge = ['rows', 'cols', 'intra', 'inter']
-                #     for key in keys_to_merge:
-                #         coord_group_value.update(coordinates[key])
-
-            variable.coordinates = coordinates
-=======
             variable.coordinates = coordinates
 
     def mapping_vars_aggregated_dims(self) -> None:
@@ -533,5 +360,4 @@
                             inplace=True,
                         )
                         variable.related_dims_map = set_items_aggregation_map
-                        break
->>>>>>> b04ccdd7
+                        break