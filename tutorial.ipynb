{
 "cells": [
  {
   "cell_type": "markdown",
   "metadata": {},
   "source": [
    "## pyESM - Python based Engineering Systems Modelling (pyESM)\n",
    "Python based engineering systems modelling framework based on the Supply and Use structure"
   ]
  },
  {
   "cell_type": "markdown",
   "metadata": {},
   "source": [
    "- - -\n",
    "PACKAGE LOCAL INSTALLATION and USAGE\n",
    "\n",
    "Editable local installation:\n",
    "1. Create a virtual environment based on 'environment.yml' file.\n",
    "2. In the cmd, run: >>> python -m pip install -e \"path/to/pyesm\"\n",
    "3. From the virtual environment: >>> import esm\n",
    "4. Use esm APIs (Model class)\n"
   ]
  },
  {
   "cell_type": "markdown",
   "metadata": {},
   "source": [
    "- - -\n",
    "CREATE/UPDATE ENVIRONMENT BASED ON YML FILE IN PROJECT REPO\n",
    "\n",
    "In the prompt:\n",
    "- From the path where environment.yml is present: >>> conda env create -f environment.yml\n",
    "- The environment is named \"esm\", so type >>> conda activate esm\n",
    "\n",
    "UPDATE ENVIRONMENT YML FILE (in case of modifications)\n",
    "\n",
    "In the prompt: \n",
    "- activate the working environment: >>> conda activate your_environment_name\n",
    "- export environment.yml file based on the working environment: >>> conda env export > environment.yml\n"
   ]
  },
  {
   "cell_type": "markdown",
   "metadata": {
    "slideshow": {
     "slide_type": "slide"
    }
   },
   "source": [
    "- - - \n",
    "MODEL DIRECTORY GENERATION\n",
    "\n",
    "Generation of a model directory based on a model template or with blank setup files."
   ]
  },
  {
   "cell_type": "code",
   "execution_count": null,
   "metadata": {},
   "outputs": [],
   "source": [
    "# create model directory with essential setup files\n",
    "# to be used only to generate models from scratch\n",
    "# template models can be imported \n",
    "import esm\n",
    "\n",
<<<<<<< HEAD
    "model_dir_name = '4_sut_multi_year_rcot_vb'\n",
    "main_dir_path = r'c:\\Users\\baioc\\Documents\\GitHub\\pyesm\\default'\n",
=======
    "model_dir_name = 'constants_generation'\n",
    "main_dir_path = 'D:/git_repos/pyesm/tests/tests_integration'\n",
>>>>>>> b04ccdd7
    "\n",
    "esm.create_model_dir(\n",
    "    model_dir_name=model_dir_name,\n",
    "    main_dir_path=main_dir_path,\n",
    "    default_model=None,\n",
    "    force_overwrite=False,\n",
    ")"
   ]
  },
  {
   "cell_type": "markdown",
   "metadata": {},
   "source": [
    "- - - \n",
    "GENERATION OF A NEW MODEL FROM SCRATCH\n",
    "\n",
    "Generation of a new model defined by setup files.\n",
    "\n",
    "Step-by-step model creation with sets, data and problems generation."
   ]
  },
  {
   "cell_type": "code",
   "execution_count": 1,
   "metadata": {},
   "outputs": [
    {
     "name": "stderr",
     "output_type": "stream",
     "text": [
      "INFO | Model | 'Model' object initialization...\n",
      "INFO | Model.file_manager | 'FileManager' object generated.\n",
      "INFO | Model | Defining settings from model arguments.\n",
      "INFO | Model | Defining paths from model arguments.\n",
      "INFO | Model | Model directory and required setup files validated.\n",
      "INFO | Model.core | 'Core' object initialization...\n",
      "INFO | Model.core.sql_manager | 'SQLManager' object generation.\n",
      "INFO | Model.core.index | 'Index' object initialization...\n",
      "INFO | Model.core.index | Loading and validating data from file, generating 'SetTable' objects.\n",
<<<<<<< HEAD
      "DEBUG | Model.file_manager | File 'structure_sets.yml' loaded.\n",
      "INFO | Model.core.index | Loading and validating data from file, generating 'DataTable' objects.\n",
      "DEBUG | Model.file_manager | File 'structure_variables.yml' loaded.\n",
      "INFO | Model.core.index | Fetching and validating data, generating 'Variable' objects.\n",
      "DEBUG | Model.core.index | Fetching 'coordinates_info' to Index.variables.\n",
=======
      "INFO | Model.core.index | Loading and validating data from file, generating 'DataTable' objects.\n",
      "INFO | Model.core.index | Fetching and validating data, generating 'Variable' objects.\n",
>>>>>>> b04ccdd7
      "INFO | Model.core.index | 'Index' object initialized.\n",
      "INFO | Model.core.database | 'Database' object initialization...\n",
      "INFO | Model.core.database | 'Database' object initialized.\n",
      "INFO | Model.core.problem | 'Problem' object initialization...\n",
      "INFO | Model.core.problem | 'Problem' object initialized.\n",
      "INFO | Model.core | 'Core' initialized.\n",
      "INFO | Model | Loading existing sets data and variable coordinates.\n",
      "INFO | Model.core.index | 'Index' object: loading new Sets data to Index.sets.\n",
<<<<<<< HEAD
      "DEBUG | Model.file_manager | Excel file 'sets.xlsx' loaded.\n",
=======
>>>>>>> b04ccdd7
      "INFO | Model.core.index | 'Index' object: loading variable coordinates to Index.data.\n",
      "INFO | Model.core.index | 'Index' object: loading variable coordinates to Index.variables.\n",
      "INFO | Model.core.index | Loading tables 'foreign_keys' to Index.data_tables.\n",
      "INFO | Model | Initializing numerical problems.\n",
      "INFO | Model.core | Initialize variables dataframes (cvxpy objects, filters dictionaries).\n",
<<<<<<< HEAD
      "DEBUG | Model.core.problem | Generating dataframe for variable 'd' (cvxpy object, filter dictionary).\n",
      "DEBUG | Model.core.problem | Generating dataframe for variable 'u' (cvxpy object, filter dictionary).\n",
      "DEBUG | Model.core.problem | Generating dataframe for variable 'c_inv' (cvxpy object, filter dictionary).\n",
      "DEBUG | Model.core.problem | Generating dataframe for variable 'c_om' (cvxpy object, filter dictionary).\n",
      "DEBUG | Model.core.problem | Generating dataframe for variable 'c_start' (cvxpy object, filter dictionary).\n",
      "DEBUG | Model.core.problem | Generating dataframe for variable 'lf_min' (cvxpy object, filter dictionary).\n",
      "DEBUG | Model.core.problem | Generating dataframe for variable 'lf_max' (cvxpy object, filter dictionary).\n",
      "DEBUG | Model.core.problem | Generating dataframe for variable 'Y' (cvxpy object, filter dictionary).\n",
      "DEBUG | Model.core.problem | Generating dataframe for variable 'I_ff' (cvxpy object, filter dictionary).\n",
      "DEBUG | Model.core.problem | Generating dataframe for variable 'e' (cvxpy object, filter dictionary).\n",
      "DEBUG | Model.core.problem | Generating constant 'T_yy' as 'lower_triangular'.\n",
      "DEBUG | Model.core.problem | Generating dataframe for variable 'X' (cvxpy object, filter dictionary).\n",
      "DEBUG | Model.core.problem | Generating dataframe for variable 'Q' (cvxpy object, filter dictionary).\n",
      "DEBUG | Model.core.problem | Generating dataframe for variable 'Q_agg' (cvxpy object, filter dictionary).\n",
      "DEBUG | Model.core.problem | Generating dataframe for variable 'C_inv' (cvxpy object, filter dictionary).\n",
      "DEBUG | Model.core.problem | Generating dataframe for variable 'C_om' (cvxpy object, filter dictionary).\n",
      "DEBUG | Model.core.problem | Generating dataframe for variable 'X_max' (cvxpy object, filter dictionary).\n",
      "DEBUG | Model.core.problem | Generating dataframe for variable 'X_min' (cvxpy object, filter dictionary).\n",
      "DEBUG | Model.core.problem | Generating dataframe for variable 'Cap_op' (cvxpy object, filter dictionary).\n",
      "DEBUG | Model.core.problem | Generating dataframe for variable 'Cap_new' (cvxpy object, filter dictionary).\n",
      "DEBUG | Model.core.problem | Generating dataframe for variable 'E' (cvxpy object, filter dictionary).\n",
      "DEBUG | Model.core.sql_manager | Connection to 'database.db' opened.\n",
      "INFO | Model.core | Fetching data from 'database.db' to cvxpy exogenous variables.\n",
      "DEBUG | Model.core | Fetching data from table 'd' to cvxpy exogenous variable.\n",
      "DEBUG | Model.core | Fetching data from table 'u' to cvxpy exogenous variable.\n",
      "DEBUG | Model.core | Fetching data from table 'c_inv' to cvxpy exogenous variable.\n",
      "DEBUG | Model.core | Fetching data from table 'c_om' to cvxpy exogenous variable.\n",
      "DEBUG | Model.core | Fetching data from table 'c_start' to cvxpy exogenous variable.\n",
      "DEBUG | Model.core | Fetching data from table 'lf_min' to cvxpy exogenous variable.\n",
      "DEBUG | Model.core | Fetching data from table 'lf_max' to cvxpy exogenous variable.\n",
      "DEBUG | Model.core | Fetching data from table 'Y' to cvxpy exogenous variable.\n",
      "DEBUG | Model.core | Fetching data from table 'I_ff' to cvxpy exogenous variable.\n",
      "DEBUG | Model.core | Fetching data from table 'e' to cvxpy exogenous variable.\n",
      "DEBUG | Model.core.sql_manager | Connection to 'database.db' closed.\n",
      "INFO | Model.core | Load symbolic problem, initialize dataframes with cvxpy problems \n",
      "INFO | Model.core.problem | Loading symbolic problem from 'problem.yml' file.\n",
      "DEBUG | Model.file_manager | File 'problem.yml' loaded.\n",
      "INFO | Model.core.problem | Defining numeric problems based on symbolic problem.\n",
      "DEBUG | Model.core.problem | Defining numeric problem for combination of sets: ['baseline'].\n",
=======
      "INFO | Model.core | Fetching data from 'database.db' to cvxpy exogenous variables.\n",
      "INFO | Model.core | Load symbolic problem, initialize dataframes with cvxpy problems \n",
      "INFO | Model.core.problem | Loading symbolic problem from 'problem.yml' file.\n",
      "INFO | Model.core.problem | Defining numeric problems based on symbolic problem.\n",
>>>>>>> b04ccdd7
      "INFO | Model.pbi_manager | 'PBIManager' object generated.\n",
      "INFO | Model | 'Model' object initialized.\n"
     ]
    }
   ],
   "source": [
    "# generate model instance based on setup files filled by the user.\n",
    "# validates model directory before executing.\n",
    "import esm\n",
    "\n",
<<<<<<< HEAD
=======
    "# model_dir_name = 'constants_generation'\n",
    "# main_dir_path = 'D:/git_repos/pyesm/tests/tests_integration'\n",
    "\n",
    "model_dir_name = '2_sut_multi_year_rcot'\n",
    "main_dir_path = 'D:/git_repos/pyesm/default'\n",
>>>>>>> b04ccdd7
    "\n",
    "model_dir_name = '4_sut_multi_year_rcot_vb'\n",
    "main_dir_path = r'c:\\Users\\baioc\\Documents\\GitHub\\pyesm\\default'\n",
    "model = esm.Model(\n",
    "    model_dir_name=model_dir_name,\n",
    "    main_dir_path=main_dir_path,\n",
    "    use_existing_data=True,\n",
<<<<<<< HEAD
=======
    "    log_level='info',\n",
>>>>>>> b04ccdd7
    ")"
   ]
  },
  {
   "cell_type": "code",
   "execution_count": null,
   "metadata": {},
   "outputs": [],
   "source": [
    "# after filling sets.xlsx file: \n",
    "# - loading model coordinates to Index\n",
    "# - generating sqlite database tables for sets and variables\n",
    "# (variables tables in sqlite database empty)\n",
    "model.load_model_coordinates()\n",
    "model.initialize_blank_database()"
   ]
  },
  {
   "cell_type": "code",
   "execution_count": 2,
   "metadata": {},
   "outputs": [
    {
     "name": "stderr",
     "output_type": "stream",
     "text": [
      "INFO | Model | Loading input data to SQLite database.\n",
      "DEBUG | Model.core.sql_manager | Connection to 'database.db' opened.\n",
      "INFO | Model.core.database | Loading data input file/s filled by the user to SQLite database.\n",
      "DEBUG | Model.file_manager | Excel file 'input_data.xlsx' loaded.\n",
      "DEBUG | Model.core.sql_manager | SQLite table 'd' - 9 entries updated.\n",
      "WARNING | Model.core.sql_manager | SQLite table u already up to date.\n",
      "DEBUG | Model.core.sql_manager | SQLite table 'c_inv' - 3 entries updated.\n",
      "DEBUG | Model.core.sql_manager | SQLite table 'c_om' - 3 entries updated.\n",
      "DEBUG | Model.core.sql_manager | SQLite table 'e' - 3 entries updated.\n",
      "DEBUG | Model.core.sql_manager | SQLite table 'c_start' - 3 entries updated.\n",
      "WARNING | Model.core.sql_manager | SQLite table lf_range already up to date.\n",
      "DEBUG | Model.core.sql_manager | SQLite table 'Y' - 10 entries updated.\n",
      "DEBUG | Model.core.sql_manager | SQLite table 'I_ff' - 6 entries updated.\n",
      "DEBUG | Model.core.sql_manager | Connection to 'database.db' closed.\n",
      "DEBUG | Model.core.sql_manager | Connection to 'database.db' opened.\n",
      "INFO | Model.core.database | Auto-completion of blank data in SQLite database.\n",
      "DEBUG | Model.core.sql_manager | Connection to 'database.db' closed.\n",
      "INFO | Model | Initializing numerical problems.\n",
      "INFO | Model.core | Initialize variables dataframes (cvxpy objects, filters dictionaries).\n",
      "DEBUG | Model.core.problem | Generating dataframe for variable 'd' (cvxpy object, filter dictionary).\n",
      "DEBUG | Model.core.problem | Generating dataframe for variable 'u' (cvxpy object, filter dictionary).\n",
      "DEBUG | Model.core.problem | Generating dataframe for variable 'c_inv' (cvxpy object, filter dictionary).\n",
      "DEBUG | Model.core.problem | Generating dataframe for variable 'c_om' (cvxpy object, filter dictionary).\n",
      "DEBUG | Model.core.problem | Generating dataframe for variable 'c_start' (cvxpy object, filter dictionary).\n",
      "DEBUG | Model.core.problem | Generating dataframe for variable 'lf_min' (cvxpy object, filter dictionary).\n",
      "DEBUG | Model.core.problem | Generating dataframe for variable 'lf_max' (cvxpy object, filter dictionary).\n",
      "DEBUG | Model.core.problem | Generating dataframe for variable 'Y' (cvxpy object, filter dictionary).\n",
      "DEBUG | Model.core.problem | Generating dataframe for variable 'I_ff' (cvxpy object, filter dictionary).\n",
      "DEBUG | Model.core.problem | Generating dataframe for variable 'e' (cvxpy object, filter dictionary).\n",
      "DEBUG | Model.core.problem | Generating constant 'T_yy' as 'lower_triangular'.\n",
      "DEBUG | Model.core.problem | Generating dataframe for variable 'X' (cvxpy object, filter dictionary).\n",
      "DEBUG | Model.core.problem | Generating dataframe for variable 'Q' (cvxpy object, filter dictionary).\n",
      "DEBUG | Model.core.problem | Generating dataframe for variable 'Q_agg' (cvxpy object, filter dictionary).\n",
      "DEBUG | Model.core.problem | Generating dataframe for variable 'C_inv' (cvxpy object, filter dictionary).\n",
      "DEBUG | Model.core.problem | Generating dataframe for variable 'C_om' (cvxpy object, filter dictionary).\n",
      "DEBUG | Model.core.problem | Generating dataframe for variable 'X_max' (cvxpy object, filter dictionary).\n",
      "DEBUG | Model.core.problem | Generating dataframe for variable 'X_min' (cvxpy object, filter dictionary).\n",
      "DEBUG | Model.core.problem | Generating dataframe for variable 'Cap_op' (cvxpy object, filter dictionary).\n",
      "DEBUG | Model.core.problem | Generating dataframe for variable 'Cap_new' (cvxpy object, filter dictionary).\n",
      "DEBUG | Model.core.problem | Generating dataframe for variable 'E' (cvxpy object, filter dictionary).\n",
      "DEBUG | Model.core.sql_manager | Connection to 'database.db' opened.\n",
      "INFO | Model.core | Fetching data from 'database.db' to cvxpy exogenous variables.\n",
      "DEBUG | Model.core | Fetching data from table 'd' to cvxpy exogenous variable.\n",
      "DEBUG | Model.core | Fetching data from table 'u' to cvxpy exogenous variable.\n",
      "DEBUG | Model.core | Fetching data from table 'c_inv' to cvxpy exogenous variable.\n",
      "DEBUG | Model.core | Fetching data from table 'c_om' to cvxpy exogenous variable.\n",
      "DEBUG | Model.core | Fetching data from table 'c_start' to cvxpy exogenous variable.\n",
      "DEBUG | Model.core | Fetching data from table 'lf_min' to cvxpy exogenous variable.\n",
      "DEBUG | Model.core | Fetching data from table 'lf_max' to cvxpy exogenous variable.\n",
      "DEBUG | Model.core | Fetching data from table 'Y' to cvxpy exogenous variable.\n",
      "DEBUG | Model.core | Fetching data from table 'I_ff' to cvxpy exogenous variable.\n",
      "DEBUG | Model.core | Fetching data from table 'e' to cvxpy exogenous variable.\n",
      "DEBUG | Model.core.sql_manager | Connection to 'database.db' closed.\n",
      "INFO | Model.core | Load symbolic problem, initialize dataframes with cvxpy problems \n",
      "WARNING | Model.core.problem | Symbolic problem already loaded.\n",
      "INFO | Model.core.problem | Symbolic problem updated.\n",
      "DEBUG | Model.file_manager | File 'problem.yml' loaded.\n",
      "WARNING | Model.core.problem | Numeric problem already defined.\n",
      "INFO | Model.core.problem | Numeric problem overwritten.\n",
      "DEBUG | Model.core.problem | Defining numeric problem for combination of sets: ['baseline'].\n"
     ]
    }
   ],
   "source": [
    "# after filling input_data file/s:\n",
    "# - loading input data into sqlite database variables tables\n",
    "# - initialize problem\n",
    "model.load_data_files_to_database()\n",
    "model.initialize_problems()"
   ]
  },
  {
   "cell_type": "markdown",
   "metadata": {},
   "source": [
    "- - - \n",
    "MODEL GENERATION FROM EXISTING DATA\n",
    "\n",
    "Generation of a new model working with existing database and data input files."
   ]
  },
  {
   "cell_type": "code",
   "execution_count": null,
   "metadata": {},
   "outputs": [],
   "source": [
    "# generate model instance based on setup files filled by the user.\n",
    "# validates model directory (in case user relies on existing directory). \n",
    "# parse settings and paths.\n",
    "# loading model coordinates\n",
    "# initializing numerical problem\n",
    "import esm \n",
    "\n",
<<<<<<< HEAD
    "model_dir_name = \n",
    "main_dir_path = r'C:\\Users\\loren\\Politecnico di Milano\\Documentale DENG - PRIN-MIMO\\Models\\pyESM_docs\\case_studies'\n",
=======
    "# model_dir_name = '1_sut_multi_year'\n",
    "# main_dir_path = 'D:\\git_repos\\pyesm\\default'\n",
    "\n",
    "model_dir_name = 'constants_generation'\n",
    "main_dir_path = 'D:/git_repos/pyesm/tests/tests_integration'\n",
>>>>>>> b04ccdd7
    "\n",
    "model = esm.Model(\n",
    "    model_dir_name=model_dir_name,\n",
    "    main_dir_path=main_dir_path,\n",
    "    use_existing_data=True,\n",
    "    log_level='info'\n",
    ")"
   ]
  },
  {
   "cell_type": "markdown",
   "metadata": {},
   "source": [
    "- - -\n",
    "DATA and MODEL UPDATE, MODEL RUN \n",
    "\n",
    "updating SQLite database with new data, \n",
    "re-initializing numerical problem\n",
    "\n",
    "solving numerical model, \n",
    "results export to sqlite database, \n",
    "generation of powerbi dataset"
   ]
  },
  {
   "cell_type": "code",
   "execution_count": 3,
   "metadata": {},
   "outputs": [
    {
     "name": "stderr",
     "output_type": "stream",
     "text": [
      "INFO | Model | Updating SQLite database and initialize problems.\n",
      "INFO | Model | Loading input data to SQLite database.\n",
      "INFO | Model.core.database | Loading data input file/s filled by the user to SQLite database.\n",
      "WARNING | Model.core.sql_manager | SQLite table d already up to date.\n",
      "WARNING | Model.core.sql_manager | SQLite table u already up to date.\n",
      "WARNING | Model.core.sql_manager | SQLite table c already up to date.\n",
      "WARNING | Model.core.sql_manager | SQLite table Y already up to date.\n",
      "INFO | Model.core.database | Auto-completion of blank data in SQLite database.\n",
      "INFO | Model | Initializing numerical problems.\n",
      "INFO | Model.core | Initialize variables dataframes (cvxpy objects, filters dictionaries).\n",
      "INFO | Model.core | Fetching data from 'database.db' to cvxpy exogenous variables.\n",
      "INFO | Model.core | Load symbolic problem, initialize dataframes with cvxpy problems \n",
      "WARNING | Model.core.problem | Symbolic problem already loaded.\n",
      "INFO | Model.core.problem | Symbolic problem updated.\n",
      "WARNING | Model.core.problem | Numeric problem already defined.\n",
      "INFO | Model.core.problem | Numeric problem overwritten.\n"
     ]
    }
   ],
   "source": [
    "# in case of modifications in input data files (not in sets),\n",
    "# update database and problem\n",
    "model.update_database_and_problem()"
   ]
  },
  {
   "cell_type": "code",
   "execution_count": 4,
   "metadata": {},
   "outputs": [
    {
     "name": "stderr",
     "output_type": "stream",
     "text": [
      "INFO | Model | Initializing numerical problems.\n",
      "INFO | Model.core | Initialize variables dataframes (cvxpy objects, filters dictionaries).\n",
      "INFO | Model.core | Fetching data from 'database.db' to cvxpy exogenous variables.\n",
      "INFO | Model.core | Load symbolic problem, initialize dataframes with cvxpy problems \n",
      "WARNING | Model.core.problem | Symbolic problem already loaded.\n",
      "INFO | Model.core.problem | Symbolic problem updated.\n",
      "WARNING | Model.core.problem | Numeric problem already defined.\n",
      "INFO | Model.core.problem | Numeric problem overwritten.\n"
     ]
    }
   ],
   "source": [
    "# in case of modifications in symbolic problem,\n",
    "# update problems dataframe and symbolic problem\n",
    "model.initialize_problems()"
   ]
  },
  {
   "cell_type": "code",
<<<<<<< HEAD
   "execution_count": 3,
=======
   "execution_count": 5,
>>>>>>> b04ccdd7
   "metadata": {},
   "outputs": [
    {
     "name": "stderr",
     "output_type": "stream",
     "text": [
      "INFO | Model | Running numerical model.\n",
<<<<<<< HEAD
      "INFO | Model.core.problem | Solving problem: ['baseline'].\n"
     ]
    },
    {
     "name": "stdout",
     "output_type": "stream",
     "text": [
      "Set parameter Username\n",
      "Academic license - for non-commercial use only - expires 2025-01-30\n",
      "Warning: Gurobi version mismatch between Python 11.0.0 and C library 11.0.1\n"
     ]
    },
    {
     "name": "stderr",
     "output_type": "stream",
     "text": [
=======
      "WARNING | Model.core.problem | Numeric problems already run.\n",
      "INFO | Model.core.problem | Solving numeric problem and overwriting existing results.\n",
      "INFO | Model.core.problem | Solving problem: ['reference'].\n",
      "INFO | Model.core.problem | Problem status: 'optimal'\n",
      "INFO | Model.core.problem | Solving problem: ['energy transition'].\n",
>>>>>>> b04ccdd7
      "INFO | Model.core.problem | Problem status: 'optimal'\n"
     ]
    }
   ],
   "source": [
    "# solve numerical problems\n",
    "model.run_model(verbose=False)"
   ]
  },
  {
   "cell_type": "code",
   "execution_count": 6,
   "metadata": {},
   "outputs": [
    {
     "name": "stderr",
     "output_type": "stream",
     "text": [
      "INFO | Model | Exporting endogenous model results to SQLite database.\n",
      "INFO | Model.core | Fetching data from cvxpy endogenous variables to SQLite database 'database.db' \n",
      "INFO | Model | Generating PowerBI report.\n"
     ]
    }
   ],
   "source": [
    "model.core.problem.numeric_problems['objective function'][0]"
   ]
  },
  {
   "cell_type": "code",
   "execution_count": null,
   "metadata": {},
   "outputs": [],
   "source": [
    "# once model has successfully solved, load endogenous parameters data to \n",
    "# sqlite database and generate powerbi dataset.\n",
    "model.load_results_to_database()\n",
    "model.generate_pbi_report()"
   ]
  },
  {
   "cell_type": "markdown",
   "metadata": {},
   "source": [
    "- - - \n",
    "TESTS"
   ]
  },
  {
   "cell_type": "code",
   "execution_count": null,
   "metadata": {},
   "outputs": [],
   "source": [
    "for var_key, variable in model.core.index.variables.items():\n",
    "    print(\n",
    "        var_key, ' ',\n",
    "        'shape:', variable.shape, ' ',\n",
    "        'shape_size:', variable.shape_size, ' ',\n",
    "        # 'is_square:', variable.is_square, ' ',\n",
    "        # 'is_vector:', variable.is_vector, ' ',\n",
    "        # 'dim_labels:', variable.dim_labels, ' ',\n",
    "        # 'dim_items:', variable.dim_items, ' ',\n",
    "    )\n"
   ]
  },
  {
   "cell_type": "code",
   "execution_count": null,
   "metadata": {},
   "outputs": [],
   "source": [
    "model.core.index.variables"
   ]
  },
  {
   "cell_type": "code",
   "execution_count": null,
   "metadata": {},
   "outputs": [],
   "source": [
    "model.core.index.sets.technologies"
   ]
  },
  {
   "cell_type": "code",
   "execution_count": null,
   "metadata": {},
   "outputs": [],
   "source": [
    "model.core.problem.symbolic_problem"
   ]
  },
  {
   "cell_type": "code",
   "execution_count": null,
   "metadata": {},
   "outputs": [],
   "source": [
    "model.core.problem.numeric_problems"
   ]
  },
  {
   "cell_type": "code",
   "execution_count": null,
   "metadata": {},
   "outputs": [],
   "source": [
    "import cvxpy as cp\n",
    "import numpy as np\n",
    "\n",
    "# Problem data.\n",
    "m = 5\n",
    "n = 2\n",
    "\n",
    "# Construct the problem.\n",
    "x = cp.Variable((n,1))\n",
    "A = cp.Constant(np.random.randn(m, n))\n",
    "b = cp.Constant(1)\n",
    "\n",
    "\n",
    "C = cp.Constant(np.random.randn(n, n))\n",
    "I = cp.Constant(np.eye(n))\n",
    "\n",
    "objective = cp.Minimize(cp.sum_squares(A @ x - b))\n",
    "constraints = [0 <= x, x <= 1]\n",
    "prob = cp.Problem(objective, constraints)\n",
    "\n",
    "# The optimal objective value is returned by `prob.solve()`.\n",
    "result = prob.solve(solver='GUROBI', verbose=False)\n",
    "# The optimal value for x is stored in `x.value`.\n",
    "\n",
    "x.value\n"
   ]
  },
  {
   "cell_type": "code",
   "execution_count": null,
   "metadata": {},
   "outputs": [],
   "source": [
    "v_24 = cp.Variable((2,4))\n",
    "c_24 = cp.Constant(np.ones((2,4)))\n",
    "c_41 = cp.Constant(np.ones((4,1)))\n",
    "\n",
    "constraints = [v_24 == c_24 + c_41.T]\n",
    "prob = cp.Problem(cp.Minimize(1), constraints)\n",
    "prob.solve(solver='GUROBI', verbose=False)\n",
    "\n",
    "print(f'v_24 = {v_24.value} \\n')\n",
    "print(f'c_24 = {c_24.value} \\n')\n",
    "print(f'c_41 = {c_41.T.value} \\n')\n"
   ]
  },
  {
   "cell_type": "code",
   "execution_count": null,
   "metadata": {},
   "outputs": [],
   "source": [
    "# DEFINIZIONE COSTANTI PER TRASFORMARE I VARI OPERATORI VETTORIALI\n",
    "import cvxpy as cp\n",
    "import numpy as np\n",
    "\n",
    "var_a = cp.Variable((3,2))\n",
    "var_a.value = np.ones((var_a.shape))*3\n",
    "var_b = cp.Variable((3,1))\n",
    "\n",
    "i_21 = cp.Constant(np.ones((2,1)))\n",
    "i_13 = cp.Constant(np.ones((1,3)))\n",
    "\n",
    "allowed_vars = {\n",
    "    'A': var_a,\n",
    "    'B': var_b,\n",
    "    'i_21': i_21,\n",
    "    'i_13': i_13,\n",
    "}\n",
    "\n",
    "allowed_ops = {\n",
    "    '+': '+',\n",
    "    '-': '-',\n",
    "    '*': '*',\n",
    "    '@': '@',\n",
    "    '==': '==',\n",
    "    '>=': '>=',\n",
    "    '<=': '<=',\n",
    "    '(': '(',\n",
    "    ')': ')',\n",
    "    ',':',',\n",
    "    'sum': cp.sum,\n",
    "}\n",
    "\n",
    "expr = model.core.problem.execute_cvxpy_code(\n",
    "    expression='i_13 @ A @ i_21',\n",
    "    allowed_variables=allowed_vars,\n",
    "    allowed_operators=allowed_ops\n",
    ")\n",
    "\n",
    "expr2 = model.core.problem.execute_cvxpy_code(\n",
    "    expression='sum(B)',\n",
    "    allowed_variables=allowed_vars,\n",
    "    allowed_operators=allowed_ops\n",
    ")\n",
    "\n",
    "expr"
   ]
  },
  {
   "cell_type": "code",
   "execution_count": null,
   "metadata": {},
   "outputs": [],
   "source": [
    "model.core.database.sqltools.open_connection()\n",
    "\n",
    "var = model.core.database.sqltools.filtered_table_to_dataframe(\n",
    "    table_name='u',\n",
    "    filters_dict={\n",
    "        's_Name': ['Reference'],\n",
    "        'dt_Name': [2023],\n",
    "        'f_Name': ['Energy', 'Steel'],\n",
    "        't_Name': ['PV power plant', 'Steel factory', 'Gas power plant']\n",
    "    }\n",
    ")\n",
    "\n",
    "# filter_1 = test.core.database.sqltools.get_related_table_keys(\n",
    "#     child_column_name='f_Name',\n",
    "#     parent_table_name='_set_FLOWS',\n",
    "#     parent_table_fields={\n",
    "#         'f_Category': ['Product flow'],\n",
    "#     }\n",
    "# )\n",
    "\n",
    "# filter_2 = test.core.database.sqltools.get_related_table_keys(\n",
    "#     child_column_name='dt_Name',\n",
    "#     parent_table_name='_set_DATETIME',\n",
    "#     parent_table_fields={\n",
    "#         'dt_Name': [2023],\n",
    "#     }\n",
    "# )\n",
    "\n",
    "# var_custom_filter = test.core.database.sqltools.filtered_table_to_dataframe(\n",
    "#     table_name='v',\n",
    "#     filters_dict={\n",
    "#         **filter_1,\n",
    "#         **filter_2,\n",
    "#         **{'f_Name': ['Steel']},\n",
    "#     }\n",
    "# )\n",
    "\n",
    "model.core.database.sqltools.close_connection()\n",
    "\n",
    "# filter_1, filter_2\n",
    "var"
   ]
  }
 ],
 "metadata": {
  "kernelspec": {
   "display_name": "esm_dev",
   "language": "python",
   "name": "python3"
  },
  "language_info": {
   "codemirror_mode": {
    "name": "ipython",
    "version": 3
   },
   "file_extension": ".py",
   "mimetype": "text/x-python",
   "name": "python",
   "nbconvert_exporter": "python",
   "pygments_lexer": "ipython3",
   "version": "3.10.13"
  },
  "orig_nbformat": 4
 },
 "nbformat": 4,
 "nbformat_minor": 2
}<|MERGE_RESOLUTION|>--- conflicted
+++ resolved
@@ -65,13 +65,8 @@
     "# template models can be imported \n",
     "import esm\n",
     "\n",
-<<<<<<< HEAD
     "model_dir_name = '4_sut_multi_year_rcot_vb'\n",
     "main_dir_path = r'c:\\Users\\baioc\\Documents\\GitHub\\pyesm\\default'\n",
-=======
-    "model_dir_name = 'constants_generation'\n",
-    "main_dir_path = 'D:/git_repos/pyesm/tests/tests_integration'\n",
->>>>>>> b04ccdd7
     "\n",
     "esm.create_model_dir(\n",
     "    model_dir_name=model_dir_name,\n",
@@ -111,16 +106,11 @@
       "INFO | Model.core.sql_manager | 'SQLManager' object generation.\n",
       "INFO | Model.core.index | 'Index' object initialization...\n",
       "INFO | Model.core.index | Loading and validating data from file, generating 'SetTable' objects.\n",
-<<<<<<< HEAD
       "DEBUG | Model.file_manager | File 'structure_sets.yml' loaded.\n",
       "INFO | Model.core.index | Loading and validating data from file, generating 'DataTable' objects.\n",
       "DEBUG | Model.file_manager | File 'structure_variables.yml' loaded.\n",
       "INFO | Model.core.index | Fetching and validating data, generating 'Variable' objects.\n",
       "DEBUG | Model.core.index | Fetching 'coordinates_info' to Index.variables.\n",
-=======
-      "INFO | Model.core.index | Loading and validating data from file, generating 'DataTable' objects.\n",
-      "INFO | Model.core.index | Fetching and validating data, generating 'Variable' objects.\n",
->>>>>>> b04ccdd7
       "INFO | Model.core.index | 'Index' object initialized.\n",
       "INFO | Model.core.database | 'Database' object initialization...\n",
       "INFO | Model.core.database | 'Database' object initialized.\n",
@@ -129,16 +119,12 @@
       "INFO | Model.core | 'Core' initialized.\n",
       "INFO | Model | Loading existing sets data and variable coordinates.\n",
       "INFO | Model.core.index | 'Index' object: loading new Sets data to Index.sets.\n",
-<<<<<<< HEAD
       "DEBUG | Model.file_manager | Excel file 'sets.xlsx' loaded.\n",
-=======
->>>>>>> b04ccdd7
       "INFO | Model.core.index | 'Index' object: loading variable coordinates to Index.data.\n",
       "INFO | Model.core.index | 'Index' object: loading variable coordinates to Index.variables.\n",
       "INFO | Model.core.index | Loading tables 'foreign_keys' to Index.data_tables.\n",
       "INFO | Model | Initializing numerical problems.\n",
       "INFO | Model.core | Initialize variables dataframes (cvxpy objects, filters dictionaries).\n",
-<<<<<<< HEAD
       "DEBUG | Model.core.problem | Generating dataframe for variable 'd' (cvxpy object, filter dictionary).\n",
       "DEBUG | Model.core.problem | Generating dataframe for variable 'u' (cvxpy object, filter dictionary).\n",
       "DEBUG | Model.core.problem | Generating dataframe for variable 'c_inv' (cvxpy object, filter dictionary).\n",
@@ -178,12 +164,6 @@
       "DEBUG | Model.file_manager | File 'problem.yml' loaded.\n",
       "INFO | Model.core.problem | Defining numeric problems based on symbolic problem.\n",
       "DEBUG | Model.core.problem | Defining numeric problem for combination of sets: ['baseline'].\n",
-=======
-      "INFO | Model.core | Fetching data from 'database.db' to cvxpy exogenous variables.\n",
-      "INFO | Model.core | Load symbolic problem, initialize dataframes with cvxpy problems \n",
-      "INFO | Model.core.problem | Loading symbolic problem from 'problem.yml' file.\n",
-      "INFO | Model.core.problem | Defining numeric problems based on symbolic problem.\n",
->>>>>>> b04ccdd7
       "INFO | Model.pbi_manager | 'PBIManager' object generated.\n",
       "INFO | Model | 'Model' object initialized.\n"
      ]
@@ -194,14 +174,6 @@
     "# validates model directory before executing.\n",
     "import esm\n",
     "\n",
-<<<<<<< HEAD
-=======
-    "# model_dir_name = 'constants_generation'\n",
-    "# main_dir_path = 'D:/git_repos/pyesm/tests/tests_integration'\n",
-    "\n",
-    "model_dir_name = '2_sut_multi_year_rcot'\n",
-    "main_dir_path = 'D:/git_repos/pyesm/default'\n",
->>>>>>> b04ccdd7
     "\n",
     "model_dir_name = '4_sut_multi_year_rcot_vb'\n",
     "main_dir_path = r'c:\\Users\\baioc\\Documents\\GitHub\\pyesm\\default'\n",
@@ -209,10 +181,6 @@
     "    model_dir_name=model_dir_name,\n",
     "    main_dir_path=main_dir_path,\n",
     "    use_existing_data=True,\n",
-<<<<<<< HEAD
-=======
-    "    log_level='info',\n",
->>>>>>> b04ccdd7
     ")"
    ]
   },
@@ -333,16 +301,8 @@
     "# initializing numerical problem\n",
     "import esm \n",
     "\n",
-<<<<<<< HEAD
     "model_dir_name = \n",
     "main_dir_path = r'C:\\Users\\loren\\Politecnico di Milano\\Documentale DENG - PRIN-MIMO\\Models\\pyESM_docs\\case_studies'\n",
-=======
-    "# model_dir_name = '1_sut_multi_year'\n",
-    "# main_dir_path = 'D:\\git_repos\\pyesm\\default'\n",
-    "\n",
-    "model_dir_name = 'constants_generation'\n",
-    "main_dir_path = 'D:/git_repos/pyesm/tests/tests_integration'\n",
->>>>>>> b04ccdd7
     "\n",
     "model = esm.Model(\n",
     "    model_dir_name=model_dir_name,\n",
@@ -429,11 +389,7 @@
   },
   {
    "cell_type": "code",
-<<<<<<< HEAD
    "execution_count": 3,
-=======
-   "execution_count": 5,
->>>>>>> b04ccdd7
    "metadata": {},
    "outputs": [
     {
@@ -441,7 +397,6 @@
      "output_type": "stream",
      "text": [
       "INFO | Model | Running numerical model.\n",
-<<<<<<< HEAD
       "INFO | Model.core.problem | Solving problem: ['baseline'].\n"
      ]
     },
@@ -458,20 +413,36 @@
      "name": "stderr",
      "output_type": "stream",
      "text": [
-=======
+      "INFO | Model.core.problem | Problem status: 'optimal'\n"
+     ]
+    }
+   ],
+   "source": [
+    "# solve numerical problems\n",
+    "model.run_model(verbose=False)"
+   ]
+  },
+  {
+   "cell_type": "code",
+   "execution_count": null,
+   "metadata": {},
+   "outputs": [
+    {
+     "name": "stderr",
+     "output_type": "stream",
+     "text": [
+      "INFO | Model | Running numerical model.\n",
       "WARNING | Model.core.problem | Numeric problems already run.\n",
       "INFO | Model.core.problem | Solving numeric problem and overwriting existing results.\n",
       "INFO | Model.core.problem | Solving problem: ['reference'].\n",
       "INFO | Model.core.problem | Problem status: 'optimal'\n",
       "INFO | Model.core.problem | Solving problem: ['energy transition'].\n",
->>>>>>> b04ccdd7
       "INFO | Model.core.problem | Problem status: 'optimal'\n"
      ]
     }
    ],
    "source": [
-    "# solve numerical problems\n",
-    "model.run_model(verbose=False)"
+    "model.core.problem.numeric_problems['objective function'][0]"
    ]
   },
   {
@@ -489,15 +460,6 @@
      ]
     }
    ],
-   "source": [
-    "model.core.problem.numeric_problems['objective function'][0]"
-   ]
-  },
-  {
-   "cell_type": "code",
-   "execution_count": null,
-   "metadata": {},
-   "outputs": [],
    "source": [
     "# once model has successfully solved, load endogenous parameters data to \n",
     "# sqlite database and generate powerbi dataset.\n",
